# 🎙️ Lazy Speech To Text Converter

<p align="center">
  <img src="docs/snapshot.png" alt="Demo Screenshot" width="600">
</p>

<<<<<<< HEAD
<p align="center">
  <strong>Transform speech to text effortlessly with WebRTC and AI</strong>
</p>
=======
I forked and modified it to add recording and transcribe function by muliple vendors - Whisper, Xunfei, Baidu, etc.

So far, the function works by whisper, other vendors are to be verified.


### Features
>>>>>>> 0b24cb20

<p align="center">
  <a href="#-quick-start">Quick Start</a> •
  <a href="#-features">Features</a> •
  <a href="#-web-interface">Web Interface</a> •
  <a href="#-transcription-services">Services</a> •
  <a href="#-configuration">Configuration</a>
</p>

---

## ✨ Features

| Feature | Description |
|---------|-------------|
| 🎤 **Real-time Streaming** | WebRTC-based audio capture with low latency |
| 🌍 **99+ Languages** | Powered by Whisper AI - works offline |
| 🔒 **Privacy First** | Local processing - your audio never leaves your machine |
| 📱 **Cross-platform** | Works on Chrome, Firefox, and Safari |
| 🎛️ **Flexible Options** | Record only, transcribe only, or both |
| 📊 **Visual Feedback** | Real-time audio waveform visualization |
| 🔐 **User Authentication** | Simple login system for access control |

---

## 🚀 Quick Start

Get up and running in **under 2 minutes**:

```bash
# 1. Install Whisper (one-time)
pip install whisper-ctranslate2

# 2. Build the project
make

# 3. Run the server
./webrtc-transcriber

# 4. Open browser
open http://localhost:9070
```

**That's it!** No cloud accounts, no API keys, no configuration needed.

---

## 🖥️ Web Interface

<table>
<tr>
<td width="50%">

### Controls
- **🎤 Record Audio** - Capture audio from your microphone
- **📝 Transcribe Audio** - Convert speech to text
- **🌐 Language Selection** - Choose from 20+ languages
- **🎧 Device Selection** - Pick your audio input device

</td>
<td width="50%">

### Features
- **📈 Live Waveform** - See your audio in real-time
- **📁 File Management** - Play, download, delete files
- **👁️ Preview** - View transcription results instantly
- **📊 Stats** - Recording duration, codec info

</td>
</tr>
</table>

### Operation Modes

| Mode | Record | Transcribe | Description |
|------|:------:|:----------:|-------------|
| **Full** | ✅ | ✅ | Record and transcribe in one step (default) |
| **Record Only** | ✅ | ❌ | Save audio for later transcription |
| **Transcribe Only** | ❌ | ✅ | Transcribe existing recordings |

---

## 🎯 Transcription Services

### ⭐ Whisper (Default & Recommended)

**Best for:** Privacy, offline use, high accuracy

```bash
# Just run - Whisper is the default!
./webrtc-transcriber
```

| Model | Size | Speed | Accuracy | Use Case |
|-------|------|-------|----------|----------|
| tiny | 39MB | ⚡⚡⚡⚡ | ★★☆☆☆ | Quick tests |
| base | 74MB | ⚡⚡⚡ | ★★★☆☆ | General use |
| **small** | 244MB | ⚡⚡ | ★★★★☆ | **Default - Best balance** |
| medium | 769MB | ⚡ | ★★★★★ | High accuracy |
| large | 1.5GB | 🐢 | ★★★★★ | Maximum accuracy |

> 💡 Models auto-download to `~/.cache/whisper/` on first use

### Other Services

<details>
<summary><b>☁️ Google Speech-to-Text</b></summary>

```bash
export GOOGLE_CREDENTIALS=/path/to/credentials.json
./webrtc-transcriber --vendor=google
```
- 125+ languages
- High accuracy
- Pay-per-use

</details>

<details>
<summary><b>🔷 Azure Speech Service</b></summary>

```bash
export AZURE_SPEECH_KEY="your_key"
export AZURE_SPEECH_REGION="eastus"
./webrtc-transcriber --vendor=azure
```
- Enterprise-grade
- 100+ languages
- Free tier available

</details>

<details>
<summary><b>🇨🇳 Baidu Speech (Chinese)</b></summary>

```bash
export BAIDU_APP_ID="your_app_id"
export BAIDU_API_KEY="your_api_key"
export BAIDU_SECRET_KEY="your_secret_key"
./webrtc-transcriber --vendor=baidu
```
- Optimized for Chinese
- Multiple dialects

</details>

<details>
<summary><b>🇨🇳 Xunfei/讯飞 (Chinese)</b></summary>

```bash
export XUNFEI_APP_ID="your_app_id"
export XUNFEI_API_KEY="your_api_key"
export XUNFEI_API_SECRET="your_api_secret"
./webrtc-transcriber --vendor=xunfei
```
- 23+ Chinese dialects
- Real-time streaming

</details>

<details>
<summary><b>💾 Local Recorder (WAV only)</b></summary>

```bash
./webrtc-transcriber --vendor=recorder --output=./recordings
```
- No transcription
- Just saves audio files

</details>

---

## ⚙️ Configuration

### Command Line Options

```bash
./webrtc-transcriber [options]

Options:
  --vendor string     Service: whisper, google, azure, baidu, xunfei, recorder
                      (default "whisper")
  --model string      Whisper model: tiny, base, small, medium, large
                      (default "small")
  --language string   Language code: en, zh, ja, auto, etc.
                      (default "auto")
  --output string     Output directory for files
                      (default "recordings")
  --keep_wav          Keep WAV files after transcription
  --keep_txt          Keep TXT files
  --http.port string  HTTP server port (default "9070")
```

### Environment Variables

Create a `.env` file in the project root:

```bash
# Authentication (required)
accounts=alice:password123,bob:secret456

# Cloud services (optional)
GOOGLE_CREDENTIALS=/path/to/credentials.json
AZURE_SPEECH_KEY=your_azure_key
AZURE_SPEECH_REGION=eastus
```

---

## 🌍 Supported Languages

<table>
<tr>
<td>

| Language | Code |
|----------|------|
| English | `en` |
| Chinese | `zh` |
| Japanese | `ja` |
| Korean | `ko` |
| Spanish | `es` |

</td>
<td>

| Language | Code |
|----------|------|
| French | `fr` |
| German | `de` |
| Italian | `it` |
| Portuguese | `pt` |
| Russian | `ru` |

</td>
<td>

| Language | Code |
|----------|------|
| Arabic | `ar` |
| Hindi | `hi` |
| Thai | `th` |
| Vietnamese | `vi` |
| Auto Detect | `auto` |

</td>
</tr>
</table>

> 💡 For Chinese, use `small` or `medium` model for best results

---

## 🏗️ Architecture

```
┌─────────────┐     WebRTC      ┌─────────────────┐     Audio      ┌──────────────┐
│   Browser   │ ◄─────────────► │  Go Server      │ ─────────────► │  Whisper AI  │
│  (Web UI)   │                 │  (Pion WebRTC)  │                │  (or Cloud)  │
└─────────────┘                 └─────────────────┘                └──────────────┘
       │                               │                                  │
       │    DataChannel               │                                  │
       ◄──────────────────────────────┼──────────────────────────────────┘
              (Transcription Results)
```

---

## 🛠️ Tech Stack

<table>
<tr>
<td align="center" width="20%">

### Backend
<img src="https://cdn.jsdelivr.net/gh/devicons/devicon/icons/go/go-original-wordmark.svg" width="60" height="60"/>

**Go 1.12+**

</td>
<td align="center" width="20%">

### WebRTC
<img src="https://webrtc.github.io/webrtc-org/assets/images/webrtc-logo-vert-retro-255x305.png" width="60" height="60"/>

**Pion WebRTC**

</td>
<td align="center" width="20%">

### Frontend
<img src="https://cdn.jsdelivr.net/gh/devicons/devicon/icons/react/react-original.svg" width="60" height="60"/>

**React 18**

</td>
<td align="center" width="20%">

### AI/ML
<img src="https://cdn.jsdelivr.net/gh/devicons/devicon/icons/python/python-original.svg" width="60" height="60"/>

**Whisper AI**

</td>
<td align="center" width="20%">

### Styling
<img src="https://bulma.io/assets/images/bulma-logo.png" width="60" height="60"/>

**Bulma CSS**

</td>
</tr>
</table>

### Full Stack Overview

| Layer | Technology | Purpose |
|-------|------------|---------|
| **Frontend** | React 18 (via CDN) | UI components, state management |
| **Styling** | Bulma CSS + Custom CSS | Responsive design, modern UI |
| **Icons** | Font Awesome 6 | UI icons and visual elements |
| **Audio API** | Web Audio API | Waveform visualization, audio processing |
| **Real-time** | WebRTC (Pion) | Low-latency audio streaming |
| **Data Channel** | WebRTC DataChannel | Transcription results delivery |
| **Backend** | Go (Golang) | HTTP server, WebRTC signaling |
| **Audio Codec** | Opus | High-quality audio compression |
| **Transcription** | Whisper (ctranslate2) | Speech-to-text AI model |
| **Session** | Cookie-based auth | User authentication |
| **Config** | godotenv | Environment variable management |

### Key Libraries & Dependencies

```
Backend (Go):
├── github.com/pion/webrtc/v2     # WebRTC implementation
├── github.com/gorilla/websocket  # WebSocket support
├── github.com/joho/godotenv      # .env file loading
└── gopkg.in/hraban/opus.v2       # Opus audio codec

Frontend (Browser):
├── React 18                       # UI framework
├── Bulma 0.9.4                   # CSS framework
├── Font Awesome 6                # Icons
└── WebRTC Adapter                # Browser compatibility

AI/ML (Python):
└── whisper-ctranslate2           # Fast Whisper implementation
```

---

## 📋 Requirements

| Component | Version | Required |
|-----------|---------|:--------:|
| Go | 1.12+ | ✅ |
| Python | 3.8+ | ⚠️ (for Whisper) |
| Chrome | 75+ | ✅ |
| Firefox | 67+ | ✅ |
| Safari | 12.1+ | ✅ |

> ⚠️ Python is only required if using Whisper (default). Cloud services don't need Python.

---

## 🔧 Development

```bash
# Clone the repository
git clone https://github.com/walterfan/webrtc-transcriber.git
cd webrtc-transcriber

# Install Go dependencies
go mod download

# Install Whisper (for transcription)
pip install whisper-ctranslate2

# Build
make

# Run the server
./webrtc-transcriber

# Or run directly (development)
go run ./cmd/transcribe-server/main.go
```

### Project Structure

```
webrtc-transcriber/
├── cmd/
│   └── transcribe-server/
│       └── main.go           # Application entry point
├── internal/
│   ├── rtc/
│   │   ├── pion.go          # WebRTC implementation (Pion)
│   │   └── service.go       # RTC service interface
│   ├── session/
│   │   ├── handler.go       # HTTP session handler
│   │   └── payload.go       # Request/response types
│   └── transcribe/
│       ├── service.go       # Transcription interface
│       ├── whisper.go       # Whisper implementation
│       ├── gspeech.go       # Google Speech implementation
│       ├── azure.go         # Azure Speech implementation
│       ├── baidu.go         # Baidu Speech implementation
│       ├── iflytek.go       # Xunfei implementation
│       └── recorder.go      # Local recorder implementation
├── web/
│   ├── index.html           # Main HTML page
│   ├── js/
│   │   └── app.js           # React application
│   └── vendor/              # Local CSS/JS libraries
├── docs/                    # Documentation
├── recordings/              # Output directory (default)
├── .env                     # Environment configuration
├── Makefile                 # Build configuration
└── README.md
```

---

## 📚 Documentation

- [Whisper Setup Guide](docs/WHISPER_SETUP.md)
- [Azure Speech Setup](docs/AZURE_SETUP.md)
- [Baidu Speech Setup](docs/BAIDU_SETUP.md)
- [Xunfei Setup Guide](docs/XUNFEI_SETUP.md)

---

## ⚠️ Disclaimer

This project is a **proof of concept** and should not be deployed in production without implementing proper security measures.

---

## 📄 License

MIT - see [LICENSE](LICENSE) for details.

---

<p align="center">
  Made with ❤️ by <a href="mailto:walter.fan@gmail.com">Walter Fan</a>
</p><|MERGE_RESOLUTION|>--- conflicted
+++ resolved
@@ -4,18 +4,9 @@
   <img src="docs/snapshot.png" alt="Demo Screenshot" width="600">
 </p>
 
-<<<<<<< HEAD
 <p align="center">
   <strong>Transform speech to text effortlessly with WebRTC and AI</strong>
 </p>
-=======
-I forked and modified it to add recording and transcribe function by muliple vendors - Whisper, Xunfei, Baidu, etc.
-
-So far, the function works by whisper, other vendors are to be verified.
-
-
-### Features
->>>>>>> 0b24cb20
 
 <p align="center">
   <a href="#-quick-start">Quick Start</a> •
@@ -77,6 +68,11 @@
 
 </td>
 <td width="50%">
+
+I forked and modified it to add recording and transcribe function by muliple vendors - Whisper, Xunfei, Baidu, etc.
+
+So far, the function works by whisper, other vendors are to be verified.
+
 
 ### Features
 - **📈 Live Waveform** - See your audio in real-time
